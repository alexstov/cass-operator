--- conflicted
+++ resolved
@@ -49,104 +49,6 @@
 // This type exists so there's no chance of pushing random strings to our progress status
 type ProgressState string
 
-<<<<<<< HEAD
-=======
-const (
-	defaultConfigBuilderImage     = "datastax/cass-config-builder:1.0.3"
-	ubi_defaultConfigBuilderImage = "datastax/cass-config-builder:1.0.3-ubi7"
-
-	cassandra_3_11_6 = "datastax/cassandra-mgmtapi-3_11_6:v0.1.5"
-	cassandra_3_11_7 = "datastax/cassandra-mgmtapi-3_11_7:v0.1.12"
-	cassandra_4_0_0  = "datastax/cassandra-mgmtapi-4_0_0:v0.1.12"
-
-	ubi_cassandra_3_11_6 = "datastax/cassandra:3.11.6-ubi7"
-	ubi_cassandra_3_11_7 = "datastax/cassandra:3.11.7-ubi7"
-	ubi_cassandra_4_0_0  = "datastax/cassandra:4.0-ubi7"
-
-	dse_6_8_0 = "datastax/dse-server:6.8.0"
-	dse_6_8_1 = "datastax/dse-server:6.8.1"
-	dse_6_8_2 = "datastax/dse-server:6.8.2"
-	dse_6_8_3 = "datastax/dse-server:6.8.3"
-
-	ubi_dse_6_8_0 = "datastax/dse-server:6.8.0-ubi7"
-	ubi_dse_6_8_1 = "datastax/dse-server:6.8.1-ubi7"
-	ubi_dse_6_8_2 = "datastax/dse-server:6.8.2-ubi7"
-	ubi_dse_6_8_3 = "datastax/dse-server:6.8.3-ubi7"
-
-	EnvBaseImageOs = "BASE_IMAGE_OS"
-)
-
-// getImageForServerVersion tries to look up a known image for a server type and version number.
-// In the event that no image is found, an error is returned
-func getImageForServerVersion(server, version string) (string, error) {
-	baseImageOs := os.Getenv(EnvBaseImageOs)
-
-	var imageCalc func(string) (string, bool)
-	var img string
-	var success bool
-	var errMsg string
-
-	if baseImageOs == "" {
-		imageCalc = getImageForDefaultBaseOs
-		errMsg = fmt.Sprintf("server '%s' and version '%s' do not work together", server, version)
-	} else {
-		// if this operator was compiled using a UBI base image
-		// such as registry.access.redhat.com/ubi7/ubi-minimal:7.8
-		// then we use specific cassandra and init container coordinates
-		// that are built accordingly
-		errMsg = fmt.Sprintf("server '%s' and version '%s', along with the specified base OS '%s', do not work together", server, version, baseImageOs)
-		imageCalc = getImageForUniversalBaseOs
-	}
-
-	img, success = imageCalc(server + "-" + version)
-	if !success {
-		return "", fmt.Errorf(errMsg)
-	}
-
-	return img, nil
-}
-
-func getImageForDefaultBaseOs(sv string) (string, bool) {
-	switch sv {
-	case "dse-6.8.0":
-		return dse_6_8_0, true
-	case "dse-6.8.1":
-		return dse_6_8_1, true
-	case "dse-6.8.2":
-		return dse_6_8_2, true
-	case "dse-6.8.3":
-		return dse_6_8_3, true
-	case "cassandra-3.11.6":
-		return cassandra_3_11_6, true
-	case "cassandra-3.11.7":
-		return cassandra_3_11_7, true
-	case "cassandra-4.0.0":
-		return cassandra_4_0_0, true
-	}
-	return "", false
-}
-
-func getImageForUniversalBaseOs(sv string) (string, bool) {
-	switch sv {
-	case "dse-6.8.0":
-		return ubi_dse_6_8_0, true
-	case "dse-6.8.1":
-		return ubi_dse_6_8_1, true
-	case "dse-6.8.2":
-		return ubi_dse_6_8_2, true
-	case "dse-6.8.3":
-		return ubi_dse_6_8_3, true
-	case "cassandra-3.11.6":
-		return ubi_cassandra_3_11_6, true
-	case "cassandra-3.11.7":
-		return ubi_cassandra_3_11_7, true
-	case "cassandra-4.0.0":
-		return ubi_cassandra_4_0_0, true
-	}
-	return "", false
-}
-
->>>>>>> 71118786
 type CassandraUser struct {
 	SecretName string `json:"secretName"`
 	Superuser  bool   `json:"superuser"`
