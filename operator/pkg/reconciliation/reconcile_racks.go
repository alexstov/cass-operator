--- conflicted
+++ resolved
@@ -2115,8 +2115,6 @@
 		return result.Error(err).Output()
 	}
 
-<<<<<<< HEAD
-=======
 	// We do the node taint check here, with the assumption that the cluster is "healthy"
 
 	if utils.IsPSPEnabled() {
@@ -2125,18 +2123,6 @@
 		}
 	}
 
-	// TODO until we ignore status updates as it pertains to reconcile
-	// we can't switch in to a quiet period here because it will create
-	// another reconcile iteration with (likely) no work to do
-
-	// if err := rc.enableQuietPeriod(5); err != nil {
-	// 	logger.Error(
-	// 		err,
-	// 		"Error when enabling quiet period")
-	// 	return result.Error(err).Output()
-	// }
-
->>>>>>> ce97e54a
 	rc.ReqLogger.Info("All StatefulSets should now be reconciled.")
 
 	return result.Done().Output()
